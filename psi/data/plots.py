--- conflicted
+++ resolved
@@ -330,8 +330,10 @@
 
     def _default_x_transform(self):
         return lambda x: x
-
-<<<<<<< HEAD
+      
+    def _default_inv_x_transform(self):
+        return lambda x: x
+      
     def _update_container(self):
         container = self.container
         try:
@@ -343,17 +345,6 @@
         for i, child in enumerate(self.viewboxes):
             container.addItem(child.y_axis, i, 0)
             container.addItem(child.viewbox, i, 1)
-=======
-    def _default_inv_x_transform(self):
-        return lambda x: x
-
-    def _default_container(self):
-        container = pg.GraphicsLayout()
-        container.setSpacing(10)
-
-        # Add the x and y axes to the layout, along with the viewbox.
-        for i, child in enumerate(self.children):
->>>>>>> 12152226
             try:
                 container.addItem(child.y_axis, i, 0)
                 container.addItem(child.viewbox, i, 1)
@@ -368,19 +359,12 @@
             except:
                 pass
 
-
         if self.x_axis is not None:
             container.addItem(self.x_axis, len(self.viewboxes)+1, 1)
 
         # Link the child viewboxes together
-<<<<<<< HEAD
         for child in self.viewboxes[1:]:
             child.viewbox.setXLink(self.base_viewbox)
-=======
-        children = [c for c in self.children if isinstance(c, ViewBox)]
-        for child in children[1:]:
-            child.viewbox.setXLink(children[0].viewbox)
->>>>>>> 12152226
 
     def _default_container(self):
         container = pg.GraphicsLayout()

import logging
log =  logging.getLogger(__name__)

from functools import partial

import numpy as np

from atom.api import Typed, Property

from enaml.core.api import d_, Looper, Include
from enaml.workbench.api import Extension
from enaml.workbench.core.api import Command
from enaml.workbench.ui.api import ActionItem, MenuItem, ItemGroup

from psi.context.api import ContextGroup, Parameter
from psi.experiment.api import ItemPreferences

from psi.core.enaml.api import PSIManifest
from .experiment_action import ExperimentState, ExperimentEvent


class OutputManifest(PSIManifest): 

    output = Property()

    def _get_output(self):
        return self.contribution

    def _set_output(self, value):
        self.contribution = value


def toggle_off(event, output):
    output.set_low()


def toggle_on(event, output):
    output.set_high()


def fire(event, output):
    output.fire()


def toggle(event, output):
    if event.parameters['state']:
        toggle_on(event, output)
    else:
        toggle_off(event, output)


def set_token(event, output, output_type):
    token_plugin = event.workbench.get_plugin('psi.token')
    factory = getattr(token_plugin, 'generate_{}_token'.format(output_type))
    token = factory(event.parameters['token_name'], output.name, output.label)
    output.token = token
    output.token_name = event.parameters['token_name']

    # TODO: This is a hack. Maybe?
    context_plugin = event.workbench.get_plugin('psi.context')
    context_plugin._refresh_items()


def prepare_output(event, output):
    core = event.workbench.get_plugin('enaml.workbench.core')
    context = core.invoke_command('psi.context.get_values')
    output.setup(context)


def prepare_output_queue(event, output):
    controller = event.workbench.get_plugin('psi.controller')
    context = event.workbench.get_plugin('psi.context')
    iterable = context.iter_settings(output.selector_name, 1)
    action_name = output.name + '_complete'
    complete_cb = partial(controller.invoke_actions, action_name)
    output.setup(iterable, complete_cb)


def start_output(event, output):
    ts = event.parameters['timestamp']
    start = event.parameters.get('start', ts)
    delay = event.parameters.get('delay', 0)
    duration = output.start(start, delay)

    controller = event.workbench.get_plugin('psi.controller')
    controller.invoke_actions('{}_start'.format(output.name), start+delay)
    controller.invoke_actions('{}_end'.format(output.name),
                              start+delay+duration, delayed=True)


def clear_output(event, output):
    end = event.parameters['timestamp']
    delay = event.parameters.get('delay', 0)
    output.clear(end, delay)
    controller = event.workbench.get_plugin('psi.controller')
    controller.invoke_actions('{}_end'.format(output.name), end+delay)


def decrement_key(event, output):
    for epoch in event.parameters['data']:
        try:
            output.queue.decrement_key(epoch['key'])
        except KeyError:
            m = 'Acquired extra epoch for {}'
            log.debug(m.format(epoch['key']))



enamldef AnalogOutputManifest(OutputManifest): manifest:

    Extension:
        id = 'output_commands'
        point = 'enaml.workbench.core.commands'
        Command:
            id = manifest.output.name + '.set_token'
            handler = partial(set_token, output=manifest.output,
                              output_type=output_type)
        Command:
            id = manifest.output.name + '.prepare'
            handler = partial(prepare_output, output=manifest.output)
        Command:
            id = manifest.output.name + '.start'
            handler = partial(start_output, output=manifest.output)
        Command:
            id = manifest.output.name + '.clear'
            handler = partial(clear_output, output=manifest.output)

    Extension:
        id = 'output_menu.' + manifest.output.name
        point = 'enaml.workbench.ui.actions'
        MenuItem:
            path = '/equipment/output/{}'.format(manifest.output.name)
            label = '{} ({})'.format(manifest.output.label, output_type)
            ItemGroup:
                exclusive = True
                id = manifest.output.name
        Looper:
            # Provide this in the subclass
            iterable << tokens.values()
            ActionItem:
                path = '/equipment/output/{}/{}'.format(manifest.output.name, 
                                                        loop_item.name)
                label << loop_item.label
                group = manifest.output.name
                command = manifest.output.name + '.set_token'
                checked << manifest.output.token_name == loop_item.name
                checkable = True
                parameters = {'token_name': loop_item.name}
                enabled << workbench.get_plugin('psi.controller').experiment_state \
                    in ('initialized', 'stopped')

    Extension:
        # For some reason this doesn't get loaded if it's lumped together with
        # the following extension, so I've split them out. Not sure why. Some
        # exception is getting swallowed silently.
        id = 'groups.' + manifest.output.name
        point = 'psi.context.items'
        ContextGroup:
            name = manifest.output.name
            label = manifest.output.label

    Extension:
        id = 'items.' + manifest.output.name
        point = 'psi.context.items'
        Include:
            # list provides an empty list of context items if needed.
            objects << getattr(manifest.output.token, 'get_context_items',
                               list)()

    Extension:
        id = 'actions.' + manifest.output.name
        point = 'psi.controller.actions'
        ExperimentState:
            name = manifest.output.name

    Extension:
        id = 'preferences.' +  manifest.output.name
        point = 'psi.experiment.preferences'
        rank = 10
        ItemPreferences:
            name = 'output.' + manifest.output.name
            item = manifest.output
            auto_save = ['token_name']
            set_preferences => (workbench, preferences):
                # Override the set_preferences since we need to loop into the
                # token generation machinery. The output does not have access
                # to this plugin. TODO This is a hack. I'm sure I'll figure out a
                # better approach eventually.
                core = workbench.get_plugin('enaml.workbench.core')
                command = manifest.output.name + '.set_token'
                core.invoke_command(command, parameters=preferences)


enamldef EpochOutputManifest(AnalogOutputManifest): manifest:

    attr tokens = workbench.get_plugin('psi.token')._epoch_tokens
    attr output_type = 'epoch'


enamldef QueuedEpochOutputManifest(EpochOutputManifest): manifest:

    Extension:
        id = 'actions'
        point = 'psi.controller.actions'
        ExperimentEvent:
            name = manifest.output.name + '_complete'

    Extension:
        id = 'commands'
        point = 'enaml.workbench.core.commands'
        Command:
            id = manifest.output.name + '.prepare_queue'
            handler = partial(prepare_output_queue, output=manifest.output)
        Command:
            id = manifest.output.name + '.decrement_key'
            handler = partial(decrement_key, output=manifest.output)

    Extension:
        id = 'items'
        point = 'psi.context.items'

        ContextGroup:
            name = manifest.output.name + '_sequence'
            label = manifest.output.label + ' epoch settings'

            Parameter:
                name = manifest.output.name + '_iti_duration'
                label = manifest.output.label + ' intertrial interval (s)'
                compact_label = manifest.output.label + ' ITI'
                default = 0.1
                scope = 'experiment'

            Parameter:
                name = manifest.output.name + '_averages'
<<<<<<< HEAD
                label = manifest.output.label + '{} averages'
                compact_label = manifest.output.label + '{} N'
=======
                label = manifest.output.label + ' averages'
                compact_label = manifest.output.label + ' N'
>>>>>>> 5fff9ab1
                default = 1
                scope = 'experiment'



enamldef ContinuousOutputManifest(AnalogOutputManifest): manifest:

    attr tokens = workbench.get_plugin('psi.token')._continuous_tokens
    attr output_type = 'continuous'


enamldef ToggleManifest(OutputManifest): manifest:

    Extension:
        id = 'toggle_commands.' + manifest.output.name
        point = 'enaml.workbench.core.commands'
        Command:
            id = manifest.id + '.off'
            handler = partial(toggle_off, output=manifest.output)
        Command:
            id = manifest.id + '.on'
            handler = partial(toggle_on, output=manifest.output)
        Command:
            id = manifest.id + '.toggle'
            handler = partial(toggle, output=manifest.output)

    Extension:
        id = 'toggle_actions.' + manifest.output.name
        point = 'enaml.workbench.ui.actions'
        ActionItem:
            path = '/equipment/{}'.format(manifest.output.name)
            label = '{}'.format(manifest.output.label)
            command = manifest.id + '.toggle'
            parameters << {'state': checked}
            checked << manifest.output.state
            checkable = True
            status_tip = command


enamldef TriggerManifest(OutputManifest): manifest:

    Extension:
        id = 'trigger_commands'
        point = 'enaml.workbench.core.commands'
        Command:
            id = manifest.id + '.trigger'
            handler = partial(fire, output=manifest.output)

    Extension:
        id = 'trigger_actions'
        point = 'enaml.workbench.ui.actions'
        ActionItem:
            path = '/equipment/{}'.format(manifest.output.name)
            label = '{} trigger'.format(manifest.output.label)
            command = manifest.id + '.trigger'
            status_tip = command<|MERGE_RESOLUTION|>--- conflicted
+++ resolved
@@ -232,13 +232,8 @@
 
             Parameter:
                 name = manifest.output.name + '_averages'
-<<<<<<< HEAD
-                label = manifest.output.label + '{} averages'
-                compact_label = manifest.output.label + '{} N'
-=======
                 label = manifest.output.label + ' averages'
                 compact_label = manifest.output.label + ' N'
->>>>>>> 5fff9ab1
                 default = 1
                 scope = 'experiment'
 

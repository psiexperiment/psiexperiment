import logging
log = logging.getLogger(__name__)

import numpy as np

from atom.api import Unicode, Enum, Typed, Tuple, Property, List, Float, Int
from enaml.application import deferred_call
from enaml.core.api import Declarative, d_

from .calibration import Calibration
from .output import QueuedEpochOutput, ContinuousOutput, EpochOutput
from ..util import coroutine


class Channel(Declarative):

    name = d_(Unicode()).tag(metadata=True)
    label = d_(Unicode()).tag(metadata=True)
    unit = d_(Unicode()).tag(metadata=True)

    # Device-specific channel identifier.
    channel = d_(Unicode()).tag(metadata=True)

    # For software-timed channels, set sampling frequency to 0.
    fs = d_(Typed(object)).tag(metadata=True)

    # Number of samples to acquire before task ends. Typically will be set to
    # -1 unless you know better.
    samples = d_(Int(-1)).tag(metadata=True)

    # Can be blank for no start trigger (i.e., acquisition begins as soon as
    # task begins)
    start_trigger = d_(Unicode()).tag(metadata=True)

    # Used to properly configure data storage.
    dtype = d_(Unicode()).tag(metadata=True)
    engine = Property()
    calibration = d_(Typed(Calibration)).tag(metadata=True)
    active = Property()

    def _get_engine(self):
        return self.parent

    def _set_engine(self, engine):
        self.set_parent(engine)

    def _get_active(self):
        raise NotImplementedError

    def configure(self):
        pass


class InputChannel(Channel):

    inputs = List()

    def _get_active(self):
        active = [i.active for i in self.inputs]
        return any(active)

    def add_input(self, i):
        if i in self.inputs:
            return
        self.inputs.append(i)
        i.source = self

    def remove_input(self, i):
        if i not in self.inputs:
            return
        self.inputs.remove(i)
        i.source = None

    def configure(self):
        for input in self.inputs:
            log.debug('Configuring input {}'.format(input.name))
            input.configure()


class OutputChannel(Channel):

    outputs = List()
    buffer_size = Property()

    def _get_active(self):
        return len(self.outputs) > 0

    def add_output(self, o):
        if o in self.outputs:
            return
        self.outputs.append(o)
        o.target = self

    def remove_output(self, o):
        if o not in self.outputs:
            return
        self.outputs.remove(o)
        o.target = None

    def add_queued_epoch_output(self, queue, auto_decrement=True):
        # Subclasses of Enaml Declarative will automatically insert themselves
        # as children of the parent when initialized.
        o = QueuedEpochOutput(queue=queue, auto_decrement=auto_decrement)
        self.add_output(o)

    def _get_buffer_size(self):
        return self.engine.get_buffer_size(self.name)


class AIChannel(InputChannel):

    # Not all terminal modes may be supported
    TERMINAL_MODES = 'pseudodifferential', 'differential', 'RSE', 'NRSE'
    terminal_mode = d_(Enum(*TERMINAL_MODES)).tag(metadata=True)

    terminal_coupling = d_(Enum(None, 'AC', 'DC', 'ground')).tag(metadata=True)

    # Gain in dB of channel (e.g., due to a microphone preamp). The signal will
    # be scaled down before further processing.
    gain = d_(Float()).tag(metadata=True)

    # Expected input range (min/max)
    expected_range = d_(Tuple()).tag(metadata=True)


class AOChannel(OutputChannel):

    TERMINAL_MODES = 'pseudodifferential', 'differential', 'RSE'
    expected_range = d_(Tuple()).tag(metadata=True)
    terminal_mode = d_(Enum(*TERMINAL_MODES)).tag(metadata=True)
<<<<<<< HEAD
=======
    filter_delay = d_(Float(0)).tag(metadata=True)
>>>>>>> ba2ef5ca

    def get_samples(self, offset, samples, out=None):
        if out is None:
            out = np.empty(samples, dtype=np.double)
        n_outputs = len(self.outputs)
        waveforms = np.empty((n_outputs, samples))
        for output, waveform in zip(self.outputs, waveforms):
            output.get_samples(offset, samples, out=waveform)
        return np.sum(waveforms, axis=0, out=out)


class NIDAQAOChannel(AOChannel):
    # TODO: Move this to the engines folder since this is specific to the NIDAQ
    # engine.

    filter_delay = Property().tag(metadata=True)

    # Filter delay lookup table for different sampling rates. The first column
    # is the lower bound (exclusive) of the sampling rate (in samples/sec) for
    # the filter delay (second column, in samples). The upper bound of the
    # range (inclusive) for the sampling rate is denoted by the next row.
    # e.g., if FILTER_DELAY[i, 0] < fs <= FILTER_DELAY[i+1, 0] is True, then
    # the filter delay is FILTER_DELAY[i, 1].
    FILTER_DELAY = np.array([
        (  1.0e3, 36.6),
        (  1.6e3, 36.8),
        (  3.2e3, 37.4),
        (  6.4e3, 38.5),
        ( 12.8e3, 40.8),
        ( 25.6e3, 43.2),
        ( 51.2e3, 48.0),
        (102.4e3, 32.0),
    ])

    def _get_filter_delay(self):
        i = np.flatnonzero(self.fs > self.FILTER_DELAY[:, 0])[-1]
        return self.FILTER_DELAY[i, 1]


class DIChannel(InputChannel):
    pass


class DOChannel(OutputChannel):
    pass<|MERGE_RESOLUTION|>--- conflicted
+++ resolved
@@ -128,10 +128,7 @@
     TERMINAL_MODES = 'pseudodifferential', 'differential', 'RSE'
     expected_range = d_(Tuple()).tag(metadata=True)
     terminal_mode = d_(Enum(*TERMINAL_MODES)).tag(metadata=True)
-<<<<<<< HEAD
-=======
     filter_delay = d_(Float(0)).tag(metadata=True)
->>>>>>> ba2ef5ca
 
     def get_samples(self, offset, samples, out=None):
         if out is None:

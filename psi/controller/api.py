--- conflicted
+++ resolved
@@ -22,10 +22,7 @@
 
 import enaml
 with enaml.imports():
+    # Not where ControllerPlugin is defined, but helps simplify imports.
     from .manifest import (ControllerManifest, ControllerPlugin,
-<<<<<<< HEAD
-                           get_hw_ao_choices, get_hw_ai_choices)
-    from .output_manifest import generate_waveform
-=======
                            get_hw_ai_choices, get_hw_ao_choices)
->>>>>>> 8d28b92c
+    from .output_manifest import generate_waveform
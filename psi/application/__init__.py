--- conflicted
+++ resolved
@@ -117,10 +117,6 @@
 
 
 def list_io():
-<<<<<<< HEAD
-    io_root = get_config('IO_ROOT')
-    return list(io_root.glob('*.enaml'))
-=======
     io_path = get_config('IO_ROOT')
     return list(io_path.glob('*.enaml'))
 
@@ -148,7 +144,6 @@
 def load_manifest_from_file(path, manifest_name):
     module = load_enaml_module_from_file(path)
     return getattr(module, manifest_name)
->>>>>>> d1c731af
 
 
 def launch_experiment(args):
